--- conflicted
+++ resolved
@@ -124,7 +124,6 @@
             news_data = fetcher._get_company_news()
             price_data = fetcher._get_price_history()
 
-<<<<<<< HEAD
             if macro_data and 'feed' in macro_data and macro_data['feed']:
                 print("\n--- First 5 Macro News Headlines ---")
                 for article in macro_data['feed'][:5]:
@@ -153,43 +152,4 @@
         except ValueError as e:
             print(f"Error: {e}")
         except Exception as e:
-            print(f"An unexpected error occurred: {e}")
-=======
-
-if __name__ == '__main__':
-    try:
-        fetcher = DataFetcher()
-        macro_data = fetcher.get_macro_news()
-        news_data = fetcher.get_company_news()
-        price_data = fetcher.get_price_history()
-
-        if macro_data and 'feed' in macro_data and macro_data['feed']:
-            print("\n--- First 5 Macro News Headlines ---")
-            for article in macro_data['feed'][:5]:
-                print(f"Headline: {article.get('title', 'No Title')}")
-                print(f"Source: {article.get('source', 'N/A')}")
-                print(f"URL: {article.get('url', 'N/A')}")
-                print("-" * 20)
-        else:
-                print("No macro news articles found or an error occurred.")
-
-        print(f"Fetched {len(news_data)} news articles.")
-        if news_data:
-            print("\n--- First 3 News Articles ---")
-            for article in news_data[:3]:
-                print(f"Headline: {article.get('headline', 'N/A')}")
-                print(f"Source: {article.get('source', 'N/A')}")
-                print(f"URL: {article.get('url', 'N/A')}")
-                print("-" * 20)
-        else:
-            print("No news articles found.")
-
-        print("--- Stock Price History ---")
-        print("\n--- First 5 Rows ---")
-        print(price_data.head())
-            
-    except ValueError as e:
-        print(f"Error: {e}")
-    except Exception as e:
-        print(f"An unexpected error occurred: {e}")
->>>>>>> fdcc61be
+            print(f"An unexpected error occurred: {e}")